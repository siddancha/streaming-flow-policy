import random
from typing import Dict
import torch
import numpy as np
import copy
from diffusion_policy.common.pytorch_util import dict_apply
from diffusion_policy.common.replay_buffer import ReplayBuffer
from diffusion_policy.common.sampler import SequenceSampler, get_val_mask, downsample_mask
from diffusion_policy.model.common.normalizer import LinearNormalizer
from diffusion_policy.dataset.base_dataset import BaseImageDataset
from diffusion_policy.common.normalize_util import get_image_range_normalizer, get_identity_normalizer_from_stat, get_identity_normalizer

class FrankaPickKeypointDataset(BaseImageDataset):
    def __init__(self,
            zarr_path,
            horizon=1,
            pad_before=0,
            pad_after=0,
            seed=42,
            val_ratio=0.0,
            max_train_episodes=None,
            use_3d_keypoint=True,
            all_identity_normalizer=True,
            ):

        super().__init__()
        print(f'Loading FrankaImageDataset from {zarr_path}')
        self.replay_buffer = ReplayBuffer.copy_from_path(
            zarr_path, keys=['keypoints_ij', 'keypoints_xyz', 'keypoints_visibility', 'state', 'action'])
        val_mask = get_val_mask(
            n_episodes=self.replay_buffer.n_episodes,
            val_ratio=val_ratio,
            seed=seed)
        train_mask = ~val_mask
        train_mask = downsample_mask(
            mask=train_mask,
            max_n=max_train_episodes,
            seed=seed)

        self.sampler = SequenceSampler(
            replay_buffer=self.replay_buffer,
            sequence_length=horizon,
            pad_before=pad_before,
            pad_after=pad_after,
            episode_mask=train_mask)
        self.train_mask = train_mask
        self.horizon = horizon
        self.pad_before = pad_before
        self.pad_after = pad_after
        self.use_3d_keypoint = use_3d_keypoint
        self.all_identity_normalizer = all_identity_normalizer

    def get_validation_dataset(self):
        val_set = copy.copy(self)
        val_set.sampler = SequenceSampler(
            replay_buffer=self.replay_buffer,
            sequence_length=self.horizon,
            pad_before=self.pad_before,
            pad_after=self.pad_after,
            episode_mask=~self.train_mask
            )
        val_set.train_mask = ~self.train_mask
        return val_set

    def get_normalizer(self, mode='limits', **kwargs):
        data = {
            'action': self.replay_buffer['action'],
            'agent_pos': self.replay_buffer['state']
        }
        normalizer = LinearNormalizer()
        # normalizer.fit(data=data, last_n_dims=1, mode=mode, **kwargs)
        # TODO identity okay?
        normalizer['keypoint'] = get_identity_normalizer()
        if self.all_identity_normalizer:
            normalizer['action'] = get_identity_normalizer()
            normalizer['agent_pos'] = get_identity_normalizer()
        return normalizer

    def __len__(self) -> int:
        return len(self.sampler)

    def _sample_to_data(self, sample):
        agent_pos = sample['state'].astype(np.float32)
        if self.use_3d_keypoint:
            keypoint_loc = sample['keypoints_xyz'].astype(np.float32) # T, N, 3
        else:
            keypoint_loc = sample['keypoints_ij'].astype(np.float32) # T, N, 2
        keypoint_visibility = sample['keypoints_visibility'].astype(np.float32)[..., np.newaxis] # T, N

        # Data augmentation
        idx_shuffle = np.arange(keypoint_loc.shape[1])
        random.shuffle(idx_shuffle)
        keypoint_loc = keypoint_loc[:, idx_shuffle] # T, N, 2
        keypoint_visibility = keypoint_visibility[:, idx_shuffle]
        noise_keypoint_loc = np.random.rand(*keypoint_loc.shape) * 0.05 - 0.025
        keypoint_loc = keypoint_loc + noise_keypoint_loc

        data = {
            'obs': {
                'keypoint': np.concatenate((keypoint_visibility, keypoint_loc), axis=-1), # T, 3 or T, 4
                'agent_pos': agent_pos, # T, 10
            },
            'action': sample['action'].astype(np.float32) # T, 10
        }
        return data

    def __getitem__(self, idx: int) -> Dict[str, torch.Tensor]:
        sample = self.sampler.sample_sequence(idx)
        data = self._sample_to_data(sample)
        torch_data = dict_apply(data, torch.from_numpy)
        return torch_data


def test():
<<<<<<< HEAD
    zarr_path = './data/franka_pick_kp3d.zarr'
=======
    zarr_path = './data/franka_pick_kp3d_v3.zarr'
>>>>>>> 934000ae
    dataset = FrankaPickKeypointDataset(zarr_path, horizon=16)

    for i in range(1000):
        # print(dataset.__getitem__(i)['action'][-1, -1],)
        step_data = dataset.__getitem__(i)
        action_data = step_action['action']
        action_data_prev = action_data[:-1]
        action_data_next = action_data[1:]
        print(action_data_next - action_data_prev)
        from IPython import embed; embed()
        print('-' * 20)

    from matplotlib import pyplot as plt
    normalizer = dataset.get_normalizer()
    nactions = normalizer['action'].normalize(dataset.replay_buffer['action'])
    diff = np.diff(nactions, axis=0)
    dists = np.linalg.norm(np.diff(nactions, axis=0), axis=-1)
    plt.hist(dists)
    plt.show()
    plt.close()


if __name__ == '__main__':
    test()<|MERGE_RESOLUTION|>--- conflicted
+++ resolved
@@ -112,11 +112,7 @@
 
 
 def test():
-<<<<<<< HEAD
-    zarr_path = './data/franka_pick_kp3d.zarr'
-=======
     zarr_path = './data/franka_pick_kp3d_v3.zarr'
->>>>>>> 934000ae
     dataset = FrankaPickKeypointDataset(zarr_path, horizon=16)
 
     for i in range(1000):
