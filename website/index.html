--- conflicted
+++ resolved
@@ -540,21 +540,9 @@
         <div style="color: rgb(180, 1, 1); font-weight: bold; font-style: italic;">(In submission to)
         </div>
     </div>
-<<<<<<< HEAD
     <div class="container" style="font-size: 33px">
         <a href="https://www.corl.org/">
             <div style="color: rgb(180, 1, 1); font-weight: bold; font-style: italic;">CoRL 2025
-=======
-    
-    <br>
-    <div class="container">
-        <a href="https://sites.google.com/view/icra-2025-beyond-pick-place/home">
-            <div style="font-size: 27px; color: rgb(180, 1, 1); font-weight: bold; font-style: italic;">
-                ICRA 2025 Workshop: Beyond Pick-and-Place
-            </div>
-            <div style="font-size: 24px; color: rgb(180, 1, 1); font-weight: bold"> 
-              🏆 Best Paper Nominee (3/21 papers)
->>>>>>> f960577d
             </div>
         </a>
     </div>
@@ -562,15 +550,15 @@
     <div class="container" style="margin-top: 20px;">
         <div class="publication-links">
         <!-- ArXiv Link. -->
-        <span class="link-block" style="margin-left: 2px; margin-right: 2px">
-            <a href="https://arxiv.org/abs/2505.21851"
+        <!-- <span class="link-block" style="margin-left: 2px; margin-right: 2px">
+            <a href=""
             class="external-link button is-normal is-rounded is-dark">
             <span class="icon">
                 <i class="ai ai-arxiv"></i>
             </span>
             <span>ArXiv</span>
             </a>
-        </span>
+        </span> -->
         <!-- Paper Link. -->
         <span class="link-block" style="margin-left: 2px; margin-right: 2px">
             <a href="./paper.pdf"
@@ -593,7 +581,7 @@
         </span>
         <!-- Video Link. -->
         <span class="link-block" style="margin-left: 2px; margin-right: 2px">
-            <a href="https://youtu.be/gqUnEzBCbZE"
+            <a href="#talk"
             class="external-link button is-normal is-rounded is-dark">
             <span class="icon">
                 <i class="fab fa-youtube"></i>
@@ -653,16 +641,11 @@
     <div class="column has-text-centered">
 
     <div class="container">
-<<<<<<< HEAD
         <div style="font-size: 32px; margin-bottom: 10px;">Overview video</div>
 
         <video style="width: 85%; border: 2px solid black;" playsinline controls>
             <source src="media/overview-video/talk.webm">
         </video>
-=======
-        <div style="font-size: 32px; margin-bottom: 10px;">Overview video (5 min)</div>
-        <iframe style="width: 95%; max-width: 848px; height: 477px;" src="https://www.youtube.com/embed/gqUnEzBCbZE?si=TmRI2cItG9J_Y9zX" frameborder="0" allowfullscreen></iframe>
->>>>>>> f960577d
     </div>
 
     </div>
